__author__ = "PresidentPlant"
__contact__ = ""

import os
import time
import rclpy
from rcl_interfaces.msg import SetParametersResult

import numpy as np
from enum import Enum
from typing import Optional

from vehicle_controller.core.px4_base import PX4BaseController
from vehicle_controller.core.drone_target_controller import DroneTargetController
from vehicle_controller.core.logger import Logger
from custom_msgs.msg import VehicleState, TargetLocation
<<<<<<< HEAD
from px4_msgs.msg import VehicleAttitude
=======
from px4_msgs.msg import VehicleAcceleration
>>>>>>> 8ed435bc


class MissionState(Enum):
    INIT = "INIT"
    OFFBOARD_ARM = "OFFBOARD_ARM" #+ ascend
    MISSION_EXECUTE = "MISSION_EXECUTE" #d
    MISSION_TO_OFFBOARD_CASUALTY = "MISSION_TO_OFFBOARD_CASUALTY"#d
    CASUALTY_TRACK = "CASUALTY_TRACK"
    CASUALTY_DESCEND = "CASUALTY_DESCEND"
    GRIPPER_CLOSE = "GRIPPER_CLOSE" #d hover
    CASUALTY_ASCEND = "CASUALTY_ASCEND" #altitude change
    OFFBOARD_TO_MISSION = "OFFBOARD_TO_MISSION" #d
    MISSION_CONTINUE = "MISSION_CONTINUE" #d
    MISSION_TO_OFFBOARD_DROP_TAG = "MISSION_TO_OFFBOARD_DROP_TAG" #d 
    DROP_TAG_TRACK = "DROP_TAG_TRACK"
    DROP_TAG_DESCEND = "DROP_TAG_DESCEND" #+hover
    GRIPPER_OPEN = "GRIPPER_OPEN" #d 
    DROP_TAG_ASCEND = "DROP_TAG_ASCEND"
    MISSION_TO_OFFBOARD_LANDING_TAG = "MISSION_TO_OFFBOARD_LANDING_TAG" #d


    LANDING_TAG_TRACK = "LANDING_TAG_TRACK"
    LAND = "LAND"
    MISSION_COMPLETE = "MISSION_COMPLETE"
    ERROR = "ERROR"


class MissionController(PX4BaseController):
    """Mission Controller for the actual competition."""

    # Constants
    TARGET_TYPES = {
        MissionState.CASUALTY_TRACK: 1,
        MissionState.CASUALTY_DESCEND: 1,
        MissionState.GRIPPER_CLOSE: 1,
        MissionState.CASUALTY_ASCEND: 1,
        MissionState.DROP_TAG_TRACK: 2,
        MissionState.DROP_TAG_DESCEND: 2,
        MissionState.GRIPPER_OPEN: 2,
        MissionState.DROP_TAG_ASCEND: 2,
        MissionState.LANDING_TAG_TRACK: 3
    }

    def __init__(self):
        super().__init__("mc_main")
        
        self._load_parameters()
        self._initialize_components()
        self._setup_subscribers()
<<<<<<< HEAD
        self.vehicle_attitude = VehicleAttitude()
=======
        self.vehicle_acc = VehicleAcceleration()
>>>>>>> 8ed435bc

        
        self.state = MissionState.INIT
        self.target: Optional[TargetLocation] = None
        self.mission_paused_waypoint = 0
        self.pickup_complete = False
        self.dropoff_complete = False
        self.target_position = None  # Store position when entering descend/ascend
        
        
        
        self.get_logger().info("Mission Controller initialized")

    def _load_parameters(self):
        """Load ROS parameters"""
        # Mission parameters
        params = [
            ('casualty_waypoint', 14),
            ('drop_tag_waypoint', 15),
            ('landing_tag_waypoint', 16),
            ('mission_altitude', 15.0),
            ('track_min_altitude', 4.0),
            ('gripper_altitude', 0.3),
            ('tracking_target_offset', 0.35),
            ('tracking_acceptance_radius_xy', 0.2),
            ('tracking_acceptance_radius_z', 0.2),
            ('do_logging', True),
        ]
        
        # DroneTargetController parameters
        drone_controller_params = [
            ('drone_target_controller.xy_v_max_default', 3.0),
            ('drone_target_controller.xy_a_max_default', 1.0),
            ('drone_target_controller.xy_v_max_close', 0.5),
            ('drone_target_controller.xy_a_max_close', 0.1),
            ('drone_target_controller.z_v_max_default', 10.0),
            ('drone_target_controller.z_a_max_default', 4.0),
            ('drone_target_controller.close_distance_threshold', 0.5),
            ('drone_target_controller.far_distance_threshold', 2.0),
            ('drone_target_controller.descend_radius', 0.5),
            ('drone_target_controller.z_velocity_exp_coefficient', 3.0),
            ('drone_target_controller.z_velocity_exp_offset', 0.5),
        ]
        
        # Declare all parameters
        self.declare_parameters(namespace='', parameters=params + drone_controller_params)
        
        # Cache mission parameter values
        for param_name, _ in params:
            setattr(self, param_name, self.get_parameter(param_name).value)
        
        # Store drone controller parameters in a dict
        self.drone_controller_params = {}
        for param_name, _ in drone_controller_params:
            # Extract the actual parameter name (remove 'drone_target_controller.' prefix)
            actual_name = param_name.replace('drone_target_controller.', '')
            self.drone_controller_params[actual_name] = self.get_parameter(param_name).value

    def _initialize_components(self):
        """Initialize controllers and logger"""
        self.offboard_control_mode_params["position"] = True
        self.offboard_control_mode_params["velocity"] = False
        
        self.logger = Logger(log_path="/workspace/flight_logs")
        self.log_timer = None
        
        self.add_on_set_parameters_callback(self.param_update_callback)
        
        # Initialize DroneTargetController with parameters from ROS
        self.drone_target_controller = DroneTargetController(
            target_offset=self.tracking_target_offset,
            target_altitude=self.track_min_altitude,
            acceptance_radius=self.tracking_acceptance_radius_xy,
            dt=self.timer_period,
            **self.drone_controller_params
        )

    def _setup_subscribers(self):
        """Setup ROS subscribers"""
        self.target_subscriber = self.create_subscription(
            TargetLocation, "/target_position", self.on_target_update, self.qos_profile
        )
<<<<<<< HEAD
        self.attitude_subscriber = self.create_subscription(
            VehicleAttitude,
            "/fmu/out/vehicle_attitude",
            self.on_attitude_update,
            self.qos_profile
        )
=======
        self.accel_subscriber = self.create_subscription(
        VehicleAcceleration,
        "/fmu/out/vehicle_acceleration",
        self.on_vehicle_accel_update,
        self.qos_profile
)
>>>>>>> 8ed435bc

    def main_loop(self):
        """Main control loop - implements the state machine"""
        state_handlers = {
            MissionState.INIT: self._handle_init,
            MissionState.OFFBOARD_ARM: self._handle_offboard_arm,
            MissionState.OFFBOARD_TO_MISSION: self._handle_mission_continue,
            MissionState.MISSION_EXECUTE: self._handle_mission_execute,
            MissionState.MISSION_TO_OFFBOARD_CASUALTY: lambda: self._handle_mission_to_offboard(MissionState.CASUALTY_TRACK),
            MissionState.CASUALTY_TRACK: lambda: self._handle_track_target(MissionState.CASUALTY_DESCEND),
            MissionState.CASUALTY_DESCEND: lambda: self._handle_descend_ascend(MissionState.GRIPPER_CLOSE, self.gripper_altitude),
            MissionState.GRIPPER_CLOSE: self._handle_gripper_close,
            MissionState.CASUALTY_ASCEND: lambda: self._handle_descend_ascend(MissionState.OFFBOARD_TO_MISSION, self.mission_altitude),
            MissionState.MISSION_CONTINUE: self._handle_mission_continue,
            MissionState.MISSION_TO_OFFBOARD_DROP_TAG: lambda: self._handle_mission_to_offboard(MissionState.DROP_TAG_TRACK),
            MissionState.DROP_TAG_TRACK: lambda: self._handle_track_target(MissionState.DROP_TAG_DESCEND),
            MissionState.DROP_TAG_DESCEND: lambda: self._handle_descend_ascend(MissionState.GRIPPER_OPEN, self.gripper_altitude),
            MissionState.GRIPPER_OPEN: self._handle_gripper_open,
            MissionState.DROP_TAG_ASCEND: lambda: self._handle_descend_ascend(MissionState.OFFBOARD_TO_MISSION, self.mission_altitude),
            MissionState.MISSION_TO_OFFBOARD_LANDING_TAG: lambda: self._handle_mission_to_offboard(MissionState.LANDING_TAG_TRACK),
            MissionState.LANDING_TAG_TRACK: lambda: self._handle_track_target(MissionState.LAND),
            MissionState.LAND: self._handle_land,
            MissionState.MISSION_COMPLETE: self._handle_mission_complete,
            MissionState.ERROR: self._handle_error,
        }
        
        handler = state_handlers.get(self.state)
        if handler:
            handler()
        
        self._publish_vehicle_state()

    def param_update_callback(self, params):
        """Parameter callback for dynamically updating parameters while flying"""
        successful = True
        reason = ''
        
        for p in params:
            # Mission parameters
            if p.name == 'mission_altitude':
                self.mission_altitude = p.value
            elif p.name == 'track_min_altitude':
                self.track_min_altitude = p.value
            elif p.name == 'gripper_altitude':
                self.gripper_altitude = p.value
            elif p.name == 'tracking_target_offset':
                self.tracking_target_offset = p.value
                # Update drone target controller
                self.drone_target_controller.target_offset = p.value
            elif p.name == 'tracking_acceptance_radius_xy':
                self.tracking_acceptance_radius_xy = p.value
                self.drone_target_controller.acceptance_radius = p.value
            elif p.name == 'tracking_acceptance_radius_z':
                self.tracking_acceptance_radius_z = p.value
            elif p.name == 'casualty_waypoint' :
                self.casualty_waypoint = p.value
            elif p.name == 'drop_tag_waypoint':
                self.drop_tag_waypoint = p.value
            elif p.name == 'landing_tag_waypoint':
                self.landing_tag_waypoint = p.value
                
            # DroneTargetController parameters
            elif p.name.startswith('drone_target_controller.'):
                param_key = p.name.replace('drone_target_controller.', '')
                self.drone_controller_params[param_key] = p.value
                # Update the controller directly
                if hasattr(self.drone_target_controller, param_key):
                    setattr(self.drone_target_controller, param_key, p.value)
            else:
                self.get_logger().warn(f"Ignoring unknown parameter: {p.name}")
                continue
        
        self.get_logger().info("[Parameter Update] Mission parameters updated successfully")
        
        self.drone_target_controller.reset()  # Reset controller to apply new parameters
        self.print_current_parameters()
        return SetParametersResult(successful=successful, reason=reason)

    def print_current_parameters(self):
        """Print current parameter values for debugging"""
        self.get_logger().info("Current Mission Parameters:")
        self.get_logger().info(f"  mission_altitude: {self.mission_altitude}")
        self.get_logger().info(f"  track_min_altitude: {self.track_min_altitude}")
        self.get_logger().info(f"  gripper_altitude: {self.gripper_altitude}")
        self.get_logger().info(f"  tracking_target_offset: {self.tracking_target_offset}")
        self.get_logger().info(f"  tracking_acceptance_radius_xy: {self.tracking_acceptance_radius_xy}")
        self.get_logger().info(f"  tracking_acceptance_radius_z: {self.tracking_acceptance_radius_z}")
        self.get_logger().info(f"  casualty_waypoint: {self.casualty_waypoint}")
        self.get_logger().info(f"  drop_tag_waypoint: {self.drop_tag_waypoint}")
        self.get_logger().info(f"  landing_tag_waypoint: {self.landing_tag_waypoint}")
        self.get_logger().info("DroneTargetController Parameters:")
        for key, value in self.drone_controller_params.items():
            self.get_logger().info(f"  {key}: {value}")

    def _publish_vehicle_state(self):
        """Publish current vehicle state"""
        self.vehicle_state_publisher.publish(
            VehicleState(
                vehicle_state=self.state.value,
                detect_target_type=self.TARGET_TYPES.get(self.state, 0)
            )
        )

    def on_target_update(self, msg: TargetLocation):
        """Callback for target coordinates from image_processing_node"""
        self.target = msg if msg is not None else None


    # =======================================
    # State Machine Handlers
    # =======================================

    def _handle_init(self):
        """Initialize system and check status"""
        if not self.get_position_flag:
            self.get_logger().info("Waiting for global position data...")
            return

        self.set_home_position()
        
        if self.home_set_flag:
            self.get_logger().info("Home position set, ready for offboard mode")
            self.state = MissionState.OFFBOARD_ARM

    def _handle_offboard_arm(self):
        """Wait for offboard mode, then arm / start the mission"""
        if not self.is_offboard_mode():
            return

        if self.is_disarmed():
            self.get_logger().info("Arming vehicle in offboard mode")
            self.arm()
        else:
            self.get_logger().info("Armed in offboard mode, starting logger")
            self._start_logging()
            self.state = MissionState.OFFBOARD_TO_MISSION

    def _start_logging(self):
        """Start flight logging if enabled"""
        if self.do_logging:
            self.logger.start_logging()
            self.get_logger().info(f"[Logger] Writing to: {os.path.abspath(self.logger.log_path)}")
            self.log_timer = self.create_timer(0.1, self._log_timer_callback)

    def _handle_mission_continue(self):
        """Resume mission mode or continue from paused waypoint"""
        if self.is_offboard_mode():
            self.set_mission_mode()
        elif self.is_mission_mode():
            self.get_logger().info(f"Resuming mission from waypoint {self.mission_paused_waypoint}")
            self.target = None
            self.state = MissionState.MISSION_EXECUTE

    def _handle_mission_execute(self):
        """Execute mission"""
        if not self.is_mission_mode():
            self.get_logger().warn("Not in mission mode, cannot execute mission")
            return

        current_wp = self.mission_wp_num

        # Check if reached pickup waypoint
        if current_wp == self.casualty_waypoint and not self.pickup_complete:
            self.mission_paused_waypoint = current_wp
            self.state = MissionState.MISSION_TO_OFFBOARD_CASUALTY
            return

        # Check if reached dropoff waypoint
        if current_wp == self.drop_tag_waypoint and not self.dropoff_complete:
            self.mission_paused_waypoint = current_wp
            self.state = MissionState.MISSION_TO_OFFBOARD_DROP_TAG
            return

        # Check if reached landing waypoint
        if current_wp == self.landing_tag_waypoint:
            self.state = MissionState.MISSION_TO_OFFBOARD_LANDING_TAG
            return

    def _handle_mission_to_offboard(self, next_state: MissionState):
        """Switch from mission to offboard for specific operations"""
        if self.is_mission_mode():
            self.set_offboard_mode()
        elif self.is_offboard_mode():
            self.state = next_state

    def _handle_track_target(self, next_state: MissionState):
        """Track target using vision and transition to next state when arrived"""
        if self.target is None or self.target.status != 0:
            self.get_logger().warn("No target coordinates available, waiting for CV detection")
            return

        target_pos, arrived = self.drone_target_controller.update(
            self.pos, self.yaw, self.target.angle_x, self.target.angle_y
        )

        self.publish_setpoint(pos_sp=target_pos)

        if arrived:
            self.drone_target_controller.reset()
            self.state = next_state

    def _handle_descend_ascend(self, next_state: MissionState, target_altitude: float):
        """Descend to target position"""
        if self.target_position is None:
            self.target_position = np.array([self.pos[0], self.pos[1], -target_altitude])
        
        self.publish_setpoint(pos_sp=self.target_position)

        # Assume drone can hold position well. If not, add checking for acceptance radius xy
        if abs(self.pos[2] - self.target_position[2]) < self.tracking_acceptance_radius_z:
            self.publish_setpoint(pos_sp=self.pos)  # Hold current position
            self.target_position = None  # Reset for next use
            self.state = next_state

    def _handle_gripper_close(self):
        """Close gripper to pick up casualty"""
        self.get_logger().info("Closing gripper to pick up casualty")
        # TODO: Implement gripper control
        
        self.pickup_complete = True
        self.state = MissionState.CASUALTY_ASCEND

    def _handle_gripper_open(self):
        """Open gripper to release casualty at dropoff point"""
        self.get_logger().info("Opening gripper to release casualty at dropoff point")
        # TODO: Implement gripper control
        
        self.dropoff_complete = True
        self.state = MissionState.DROP_TAG_ASCEND

    def _handle_land(self):
        """Final landing sequence"""
        self.land()
        self.get_logger().info("Landing command sent")
        self.get_logger().info("Mission Complete!")
        self.log_timer.cancel() if self.log_timer else None
        self.state = MissionState.MISSION_COMPLETE

    def _handle_mission_complete(self):
        """Mission finished"""
        pass
        
    def _handle_error(self):
        """Error handling state"""
        self.get_logger().error("Mission in error state")
        # TODO: Implement error recovery or emergency procedures

    

    def _log_timer_callback(self):
        """Timer callback to log vehicle data"""
        if self.logger is None:
            self.get_logger().warn("Logger called while not initialized")
            return

        auto_flag = 0 if self.state is MissionState.INIT else 1
        event_flag = self.mission_wp_num
        gps_time = self.vehicle_gps.time_utc_usec / 1e6
        gps_time = int(getattr(self.vehicle_gps, "time_utc_usec", 0))
        if gps_time <= 0:
            gps_time = self.get_clock().now().nanoseconds // 1000 

        if self.vehicle_attitude.timestamp == 0:
            return
        # --- Convert Quaternion to Euler ---
        # PX4 quaternion order is w, x, y, z. Scipy expects x, y, z, w.
        q_px4 = self.vehicle_attitude.q
        r = Rotation.from_quat([q_px4[1], q_px4[2], q_px4[3], q_px4[0]])
        
        # Get Euler angles in radians
        # Scipy default order is ZYX: roll, pitch, yaw
        roll_rad, pitch_rad, yaw_rad = r.as_euler('zyx')
        
        
        self.logger.log_data(
<<<<<<< HEAD
            auto_flag,                                          #1      
            event_flag,                                   
            gps_time,
            self.vehicle_gps.latitude_deg,                      #2
            self.vehicle_gps.longitude_deg,                     #3                
            self.vehicle_gps.altitude_ellipsoid_m,              #4
            self.vehicle_local_position.ax,                     #9
            self.vehicle_local_position.ay,                     #10
            self.vehicle_local_position.az,                     #11
            roll_rad,                                           #12 
            pitch_rad,                                          #13
            yaw_rad,                                            #14
=======
            auto_flag, event_flag, gps_time,
            self.vehicle_gps.latitude_deg,
            self.vehicle_gps.longitude_deg,
            self.vehicle_gps.altitude_ellipsoid_m,
            self.vehicle_acc.xyz[0],
            self.vehicle_acc.xyz[1],
            self.vehicle_acc.xyz[2]
>>>>>>> 8ed435bc
        )

    # Override methods (placeholders for additional functionality)
    def on_vehicle_status_update(self, msg): pass
    def on_local_position_update(self, msg): pass
    def on_attitude_update(self, msg): pass
    def on_global_position_update(self, msg): pass


def main(args=None):
    """Main function"""
    rclpy.init(args=args)
    controller = None

    try:
        controller = MissionController()
        rclpy.spin(controller)
    except KeyboardInterrupt:
        print("Mission interrupted by user")
    except Exception as e:
        print(f"Mission failed with error: {e}")
    finally:
        if controller:
            controller.destroy_node()
        rclpy.shutdown()


if __name__ == "__main__":
    main()<|MERGE_RESOLUTION|>--- conflicted
+++ resolved
@@ -14,11 +14,7 @@
 from vehicle_controller.core.drone_target_controller import DroneTargetController
 from vehicle_controller.core.logger import Logger
 from custom_msgs.msg import VehicleState, TargetLocation
-<<<<<<< HEAD
 from px4_msgs.msg import VehicleAttitude
-=======
-from px4_msgs.msg import VehicleAcceleration
->>>>>>> 8ed435bc
 
 
 class MissionState(Enum):
@@ -68,13 +64,8 @@
         self._load_parameters()
         self._initialize_components()
         self._setup_subscribers()
-<<<<<<< HEAD
         self.vehicle_attitude = VehicleAttitude()
-=======
-        self.vehicle_acc = VehicleAcceleration()
->>>>>>> 8ed435bc
-
-        
+
         self.state = MissionState.INIT
         self.target: Optional[TargetLocation] = None
         self.mission_paused_waypoint = 0
@@ -155,21 +146,12 @@
         self.target_subscriber = self.create_subscription(
             TargetLocation, "/target_position", self.on_target_update, self.qos_profile
         )
-<<<<<<< HEAD
         self.attitude_subscriber = self.create_subscription(
             VehicleAttitude,
             "/fmu/out/vehicle_attitude",
             self.on_attitude_update,
             self.qos_profile
         )
-=======
-        self.accel_subscriber = self.create_subscription(
-        VehicleAcceleration,
-        "/fmu/out/vehicle_acceleration",
-        self.on_vehicle_accel_update,
-        self.qos_profile
-)
->>>>>>> 8ed435bc
 
     def main_loop(self):
         """Main control loop - implements the state machine"""
@@ -277,6 +259,11 @@
         """Callback for target coordinates from image_processing_node"""
         self.target = msg if msg is not None else None
 
+    def on_vehicle_accel_update(self, msg: VehicleAcceleration):
+        self.vehicle_acc = msg
+
+    def on_attitude_update(self, msg: VehicleAttitude):
+        self.vehicle_attitude = msg
 
     # =======================================
     # State Machine Handlers
@@ -445,7 +432,6 @@
         
         
         self.logger.log_data(
-<<<<<<< HEAD
             auto_flag,                                          #1      
             event_flag,                                   
             gps_time,
@@ -458,15 +444,6 @@
             roll_rad,                                           #12 
             pitch_rad,                                          #13
             yaw_rad,                                            #14
-=======
-            auto_flag, event_flag, gps_time,
-            self.vehicle_gps.latitude_deg,
-            self.vehicle_gps.longitude_deg,
-            self.vehicle_gps.altitude_ellipsoid_m,
-            self.vehicle_acc.xyz[0],
-            self.vehicle_acc.xyz[1],
-            self.vehicle_acc.xyz[2]
->>>>>>> 8ed435bc
         )
 
     # Override methods (placeholders for additional functionality)
