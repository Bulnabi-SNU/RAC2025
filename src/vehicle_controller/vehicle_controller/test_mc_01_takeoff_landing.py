--- conflicted
+++ resolved
@@ -145,11 +145,7 @@
                     print("Arming...")
                     self.publish_vehicle_command(VehicleCommand.VEHICLE_CMD_COMPONENT_ARM_DISARM, param1=1.0) # Arming 하기
                 else:
-<<<<<<< HEAD
-                    self.publish_vehicle_command(VehicleCommand.VEHICLE_CMD_NAV_TAKEOFF, param7=1000.0) # Take off 하기, param7 = height
-=======
                     self.publish_vehicle_command(VehicleCommand.VEHICLE_CMD_NAV_TAKEOFF) # Take off 하기, param7 = height
->>>>>>> c94029ca
             elif self.vehicle_status.nav_state == VehicleStatus.NAVIGATION_STATE_AUTO_TAKEOFF:
                 if not self.get_position_flag: # set home position 하기 전에 position topic을 받았는 지 확인
                     print("Waiting for position data")
